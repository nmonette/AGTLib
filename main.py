--- conflicted
+++ resolved
@@ -29,15 +29,6 @@
 
 warnings.filterwarnings("ignore")
 
-<<<<<<< HEAD
-if torch.backends.mps.is_available():
-    # torch.set_default_device("mps")
-    print("mps")
-else:
-    print("no mps")
-
-=======
->>>>>>> 8784d17b
 if __name__ == "__main__":
     # test_lgdmax_weights()
     # test_reinforce()
