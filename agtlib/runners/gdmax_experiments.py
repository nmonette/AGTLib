--- conflicted
+++ resolved
@@ -88,12 +88,8 @@
     
     dim = 3
      # lambda: gym.make("TreasureHunt-3x3-Team", disable_env_checker=True)
-<<<<<<< HEAD
     gdm = NREINFORCE(15,4, lambda: MultiGridWrapper(gym.make("MultiGrid-Empty-3x3-Team", agents=3)), rollout_length=1000, lr=0.001, batch_size=3000)
-=======
-    gdm = NREINFORCE(15,4, lambda: MultiGridWrapper(gym.make("MultiGrid-Empty-3x3-Team", agents=3)), rollout_length=1000, lr=0.001)
-
->>>>>>> 75526647
+
     time_taken_sum = 0
     iterations = 50000
     for i in range(iterations):
